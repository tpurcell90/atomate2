--- conflicted
+++ resolved
@@ -249,19 +249,13 @@
 def run_phonon_displacements(
     displacements,
     structure: Structure,
-<<<<<<< HEAD
     supercell_matrix: Matrix3D,
     phonon_maker: BaseVaspMaker | ForceFieldStaticMaker | BaseAimsMaker,
     prev_dir: str | Path = None,
     prev_dir_argname: str = None,
     socket: bool = False,
-):
-=======
-    supercell_matrix,
-    phonon_maker: BaseVaspMaker | ForceFieldStaticMaker = None,
-    prev_vasp_dir: str | Path = None,
 ) -> Flow:
->>>>>>> a77db3cd
+
     """
     Run phonon displacements.
 
