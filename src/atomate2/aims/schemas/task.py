"""A definition of a MSON document representing an FHI-aims task."""

from __future__ import annotations

import json
import logging
from collections.abc import Sequence
from pathlib import Path
from typing import Any, Optional, Union

import numpy as np
from emmet.core.math import Matrix3D, Vector3D
from emmet.core.structure import MoleculeMetadata, StructureMetadata
<<<<<<< HEAD
from emmet.core.symmetry import PointGroupData, SymmetryData
=======
from emmet.core.task import BaseTaskDocument
>>>>>>> 6b53ebda
from emmet.core.tasks import get_uri
from emmet.core.vasp.calc_types.enums import TaskType
from pydantic import BaseModel, Field
from pymatgen.core import Molecule, Structure
from pymatgen.entries.computed_entries import ComputedEntry
from typing_extensions import Self

from atomate2.aims.schemas.calculation import AimsObject, Calculation, TaskState
from atomate2.aims.utils import datetime_str

_VOLUMETRIC_FILES = (
    "total_density",
    "spin_density",
    "eigenstate_density",
    "realspace_ESP",
)
logger = logging.getLogger(__name__)


class AnalysisDoc(BaseModel):
    """Calculation relaxation summary.

    Parameters
    ----------
    delta_volume: float
        Absolute change in volume
    delta_volume_as_percent: float
        Percentage change in volume
    max_force: float
        Maximum force on the atoms
    errors: List[str]
        Errors from the FHI-aims output
    """

    delta_volume: Optional[float] = Field(None, description="Absolute change in volume")
    delta_volume_as_percent: Optional[float] = Field(
        None, description="Percentage change in volume"
    )
    max_force: Optional[float] = Field(None, description="Maximum force on the atoms")
    errors: Optional[list[str]] = Field(
        None, description="Errors from the FHI-aims output"
    )

    @classmethod
    def from_aims_calc_docs(cls, calc_docs: list[Calculation]) -> Self:
        """Create analysis summary from FHI-aims calculation documents.

        Parameters
        ----------
        calc_docs: List[.Calculation]
            FHI-aims calculation documents.

        Returns
        -------
        .AnalysisDoc
            Summary object
        """
        delta_vol = None
        percent_delta_vol = None

        final_calc = calc_docs[-1]
        max_force = None
        if final_calc.has_aims_completed == TaskState.SUCCESS:
            max_force = _get_max_force(final_calc)

        return cls(
            delta_volume=delta_vol,
            delta_volume_as_percent=percent_delta_vol,
            max_force=max_force,
            errors=[],
        )


class InputDoc(BaseModel):
    """Summary of inputs for an FHI-aims calculation.

    Parameters
    ----------
    structure: Structure or Molecule
        The input pymatgen Structure or Molecule of the system
    species_info: .SpeciesSummary
        Summary of the species defaults used for each atom kind
    parameters: dict[str, Any]
        The parameters passed in the control.in file
    xc: str
        Exchange-correlation functional used if not the default
    """

    structure: Union[Structure, Molecule] = Field(
        None, description="The input structure object"
    )
    parameters: dict[str, Any] = Field(
        {}, description="The input parameters for FHI-aims"
    )
    xc: str = Field(
        None, description="Exchange-correlation functional used if not the default"
    )
    magnetic_moments: Optional[list[float]] = Field(
        None, description="Magnetic moments for each atom"
    )

    @classmethod
    def from_aims_calc_doc(cls, calc_doc: Calculation) -> Self:
        """Create calculation input summary from a calculation document.

        Parameters
        ----------
        calc_doc: .Calculation
            An FHI-aims calculation document.

        Returns
        -------
        .InputDoc
            A summary of the input structure and parameters.
        """
        structure = calc_doc.input.structure
        magnetic_moments = None
        if "magmom" in structure.site_properties:
            magnetic_moments = structure.site_properties["magmom"]

        return cls(
            structure=structure,
            parameters=calc_doc.input.parameters,
            xc=calc_doc.input.parameters["xc"],
            magnetic_moments=magnetic_moments,
        )


class OutputDoc(BaseModel):
    """Summary of the outputs for an FHI-aims calculation.

    Parameters
    ----------
    structure: Structure or Molecule
        The final pymatgen Structure or Molecule of the final system
    trajectory: List[Structure or Molecule]
        The trajectory of output structures
    energy: float
        The final total DFT energy for the last calculation
    energy_per_atom: float
        The final DFT energy per atom for the last calculation
    bandgap: float
        The DFT bandgap for the last calculation
    cbm: float
        CBM for this calculation
    vbm: float
        VBM for this calculation
    forces: List[Vector3D]
        Forces on atoms from the last calculation
    stress: Matrix3D
        Stress on the unit cell from the last calculation
    all_forces: List[List[Vector3D]]
        Forces on atoms from all calculations.
    """

    structure: Union[Structure, Molecule] = Field(
        None, description="The output structure object"
    )
    trajectory: Sequence[Union[Structure, Molecule]] = Field(
        None, description="The trajectory of output structures"
    )
    energy: float = Field(
        None, description="The final total DFT energy for the last calculation"
    )
    energy_per_atom: float = Field(
        None, description="The final DFT energy per atom for the last calculation"
    )
    bandgap: Optional[float] = Field(
        None, description="The DFT bandgap for the last calculation"
    )
    cbm: Optional[float] = Field(None, description="CBM for this calculation")
    vbm: Optional[float] = Field(None, description="VBM for this calculation")
    forces: Optional[list[Vector3D]] = Field(
        None, description="Forces on atoms from the last calculation"
    )
    stress: Optional[Matrix3D] = Field(
        None, description="Stress on the unit cell from the last calculation"
    )
    all_forces: Optional[list[list[Vector3D]]] = Field(
        None, description="Forces on atoms from all calculations."
    )

    @classmethod
    def from_aims_calc_doc(cls, calc_doc: Calculation) -> Self:
        """Create a summary from an aims CalculationDocument.

        Parameters
        ----------
        calc_doc: .Calculation
            An FHI-aims calculation document.

        Returns
        -------
        .OutputDoc
            The calculation output summary.
        """
        return cls(
            structure=calc_doc.output.structure,
            energy=calc_doc.output.energy,
            energy_per_atom=calc_doc.output.energy_per_atom,
            bandgap=calc_doc.output.bandgap,
            cbm=calc_doc.output.cbm,
            vbm=calc_doc.output.vbm,
            forces=calc_doc.output.forces,
            stress=calc_doc.output.stress,
            all_forces=calc_doc.output.all_forces,
            trajectory=calc_doc.output.atomic_steps,
        )


class ConvergenceSummary(BaseModel):
    """Summary of the outputs for an FHI-aims convergence calculation.

    Parameters
    ----------
    structure: Structure or Molecule
        The output structure object
    converged: bool
        Is convergence achieved?
    convergence_criterion_name: str
        The output name of the convergence criterion
    convergence_field_name: str
        The name of the input setting to study convergence against
    convergence_criterion_value: float
        The output value of the convergence criterion
    convergence_field_value: Any
        The last value of the input setting to study convergence against
    asked_epsilon: float
        The difference in the values for the convergence criteria that was asked for
    actual_epsilon: float
        The actual difference in the convergence criteria values
    """

    structure: Union[Structure, Molecule] = Field(
        None, description="The pymatgen object of the output structure"
    )
    converged: bool = Field(None, description="Is convergence achieved?")

    convergence_criterion_name: str = Field(
        None, description="The output name of the convergence criterion"
    )
    convergence_field_name: str = Field(
        None, description="The name of the input setting to study convergence against"
    )
    convergence_criterion_value: float = Field(
        None, description="The output value of the convergence criterion"
    )
    convergence_field_value: Any = Field(
        None,
        description="The last value of the input setting to study convergence against",
    )
    asked_epsilon: Optional[float] = Field(
        None,
        description="The difference in the values for the convergence criteria that was"
        " asked for",
    )
    actual_epsilon: float = Field(
        None,
        description="The actual difference in the convergence criteria values",
    )

    @classmethod
    def from_aims_calc_doc(cls, calc_doc: Calculation) -> Self:
        """Create a summary from an FHI-aims calculation document.

        Parameters
        ----------
        calc_doc: .Calculation
            An FHI-aims calculation document.

        Returns
        -------
        .ConvergenceSummary
            The summary for convergence runs.
        """
        from atomate2.aims.jobs.convergence import CONVERGENCE_FILE_NAME

        job_dir = calc_doc.dir_name.split(":")[-1]

        convergence_file = Path(job_dir) / CONVERGENCE_FILE_NAME
        if not convergence_file.exists():
            raise ValueError(
                f"Did not find the convergence json file {CONVERGENCE_FILE_NAME}"
                " in {calc_doc.dir_name}"
            )

        with open(convergence_file) as file:
            convergence_data = json.load(file)

        return cls(
            structure=calc_doc.output.structure,
            converged=convergence_data["converged"],
            convergence_criterion_name=convergence_data["criterion_name"],
            convergence_field_name=convergence_data["convergence_field_name"],
            convergence_criterion_value=convergence_data["criterion_values"][-1],
            convergence_field_value=convergence_data["convergence_field_values"][-1],
            asked_epsilon=None,
            actual_epsilon=abs(
                convergence_data["criterion_values"][-2]
                - convergence_data["criterion_values"][-1]
            ),
        )

    @classmethod
    def from_data(
        cls, structure: Structure | Molecule, convergence_data: dict[str, Any]
    ) -> Self:
        """Create a summary from the convergence data dictionary.

        Parameters
        ----------
        structure : Structure | Molecule
            a Pymatgen structure object

        convergence_data: dict[str, Any]
            A dictionary containing convergence data for the run.

        Returns
        -------
        .ConvergenceSummary
            The summary for convergence runs.
        """
        return cls(
            structure=structure,
            converged=convergence_data["converged"],
            convergence_criterion_name=convergence_data["criterion_name"],
            convergence_field_name=convergence_data["convergence_field_name"],
            convergence_criterion_value=convergence_data["criterion_values"][-1],
            convergence_field_value=convergence_data["convergence_field_values"][-1],
            asked_epsilon=convergence_data["epsilon"],
            actual_epsilon=abs(
                convergence_data["criterion_values"][-2]
                - convergence_data["criterion_values"][-1]
            ),
        )


class AimsTaskDoc(BaseTaskDocument, StructureMetadata, MoleculeMetadata):
    """Definition of FHI-aims task document.

    Parameters
    ----------
    calc_code: str
        The calculation code used to compute the task
    dir_name: str
        The directory for this FHI-aims task
    last_updated: str
        Timestamp for this task document was last updated
    completed: bool
        Whether this calculation completed
    completed_at: str
        Timestamp for when this task was completed
    input: .InputDoc
        The input to the first calculation
    output: .OutputDoc
        The output of the final calculation
    structure: Structure or Molecule
        Final output structure from the task
    state: .TaskState
        State of this task
    included_objects: List[.AimsObject]
        List of FHI-aims objects included with this task document
    aims_objects: Dict[.AimsObject, Any]
        FHI-aims objects associated with this task
    entry: ComputedEntry
        The ComputedEntry from the task doc
    analysis: .AnalysisDoc
        Summary of structural relaxation and forces
    task_label: str
        A description of the task
    tags: List[str]
        Metadata tags for this task document
    author: str
        Author extracted from transformations
    icsd_id: str
        International crystal structure database id of the structure
    calcs_reversed: List[.Calculation]
        The inputs and outputs for all FHI-aims runs in this task.
    transformations: Dict[str, Any]
        Information on the structural transformations, parsed from a
        transformations.json file
    custodian: Any
        Information on the custodian settings used to run this
        calculation, parsed from a custodian.json file
    additional_json: Dict[str, Any]
        Additional json loaded from the calculation directory
    """

    calc_code: str = "aims"
    dir_name: str = Field(None, description="The directory for this FHI-aims task")
    last_updated: str = Field(
        default_factory=datetime_str,
        description="Timestamp for this task document was last updated",
    )
    completed: bool = Field(None, description="Whether this calculation completed")
    completed_at: str = Field(
        None, description="Timestamp for when this task was completed"
    )
    input: Optional[InputDoc] = Field(
        None, description="The input to the first calculation"
    )
    output: OutputDoc = Field(None, description="The output of the final calculation")
    structure: Union[Structure, Molecule] = Field(
        None, description="Final output atoms from the task"
    )
    symmetry: Optional[SymmetryData | PointGroupData] = Field(
        None, description="Symmetry data for the atomic system"
    )
    state: TaskState = Field(None, description="State of this task")
    included_objects: Optional[list[AimsObject]] = Field(
        None, description="List of FHI-aims objects included with this task document"
    )
    aims_objects: Optional[dict[AimsObject, Any]] = Field(
        None, description="FHI-aims objects associated with this task"
    )
    entry: Optional[ComputedEntry] = Field(
        None, description="The ComputedEntry from the task doc"
    )
    analysis: AnalysisDoc = Field(
        None, description="Summary of structural relaxation and forces"
    )
    task_label: str = Field(None, description="A description of the task")
    tags: Optional[list[str]] = Field(
        None, description="Metadata tags for this task document"
    )
    author: Optional[str] = Field(
        None, description="Author extracted from transformations"
    )
    icsd_id: Optional[str] = Field(
        None, description="International crystal structure database id of the structure"
    )
    calcs_reversed: Optional[list[Calculation]] = Field(
        None, description="The inputs and outputs for all FHI-aims runs in this task."
    )
    transformations: Optional[dict[str, Any]] = Field(
        None,
        description="Information on the structural transformations, parsed from a "
        "transformations.json file",
    )
    custodian: Any = Field(
        None,
        description="Information on the custodian settings used to run this "
        "calculation, parsed from a custodian.json file",
    )
    additional_json: Optional[dict[str, Any]] = Field(
        None, description="Additional json loaded from the calculation directory"
    )

    @classmethod
    def from_directory(
        cls,
        dir_name: Path | str,
        volumetric_files: Sequence[str] = _VOLUMETRIC_FILES,
        additional_fields: dict[str, Any] = None,
        **aims_calculation_kwargs,
    ) -> Self:
        """Create a task document from a directory containing FHi-aims files.

        Parameters
        ----------
        dir_name: Path or str
            The path to the folder containing the calculation outputs.
        volumetric_files: Sequence[str]
            A volumetric files to search for.
        additional_fields: Dict[str, Any]
            Dictionary of additional fields to add to output document.
        **aims_calculation_kwargs
            Additional parsing options that will be passed to the
            :obj:`.Calculation.from_aims_files` function.

        Returns
        -------
        .AimsTaskDoc
            A task document for the calculation.
        """
        logger.info(f"Getting task doc in: {dir_name}")

        if additional_fields is None:
            additional_fields = {}

        dir_name = Path(dir_name)
        task_files = _find_aims_files(dir_name, volumetric_files=volumetric_files)

        if len(task_files) == 0:
            raise FileNotFoundError("No FHI-aims files found!")

        calcs_reversed = []
        all_aims_objects = []
        for task_name, files in task_files.items():
            calc_doc, aims_objects = Calculation.from_aims_files(
                dir_name, task_name, **files, **aims_calculation_kwargs
            )
            calcs_reversed.append(calc_doc)
            all_aims_objects.append(aims_objects)

        analysis = AnalysisDoc.from_aims_calc_docs(calcs_reversed)
        tags = additional_fields.get("tags")

        dir_name = get_uri(dir_name)  # convert to full uri path

        # only store objects from last calculation
        # TODO: make this an option
        aims_objects = all_aims_objects[-1]
        included_objects = None
        if aims_objects:
            included_objects = list(aims_objects.keys())

        # get structure specific keywords from emmet base classes
        # rewrite the original structure save!
        structure = calcs_reversed[-1].output.structure

        data = {
            "structure": structure,
            "dir_name": dir_name,
            "calcs_reversed": calcs_reversed,
            "analysis": analysis,
            "tags": tags,
            "completed": calcs_reversed[-1].completed,
            "completed_at": calcs_reversed[-1].completed_at,
            "input": InputDoc.from_aims_calc_doc(calcs_reversed[-1]),
            "output": OutputDoc.from_aims_calc_doc(calcs_reversed[-1]),
            "state": _get_state(calcs_reversed, analysis),
            "entry": cls.get_entry(calcs_reversed),
            "aims_objects": aims_objects,
            "included_objects": included_objects,
        }
        if isinstance(structure, Structure):
            doc = cls.from_structure(structure, **data)
        else:
            doc = cls.from_molecule(structure, **data)

        return doc.model_copy(update=additional_fields, deep=True)

    @staticmethod
    def get_entry(
        calc_docs: list[Calculation], job_id: Optional[str] = None
    ) -> ComputedEntry:
        """Get a computed entry from a list of FHI-aims calculation documents.

        Parameters
        ----------
        calc_docs: List[.Calculation]
            A list of FHI-aims calculation documents.
        job_id: Optional[str]
            The job identifier.

        Returns
        -------
        ComputedEntry
            A computed entry.
        """
        entry_dict = {
            "correction": 0.0,
            "entry_id": job_id,
            "composition": calc_docs[-1].output.structure.formula,
            "energy": calc_docs[-1].output.energy,
            "parameters": {
                # Required to be compatible with MontyEncoder for the ComputedEntry
                # "run_type": str(calc_docs[-1].run_type),
                "run_type": "AIMS run"
            },
            "data": {
                "last_updated": datetime_str(),
            },
        }
        return ComputedEntry.from_dict(entry_dict)

    # TARP: This is done because the mangnetism schema assume that VASP
    #       TaskTypes are used. I think this should be changed, but that
    #       would require modifications in emmet
    @property
    def task_type(self) -> TaskType:
        """Get the task type of the calculation."""
        if "Relaxation calculation" in self.task_label:
            return TaskType("Structure Optimization")

        return TaskType("Static")


def _find_aims_files(
    path: Path | str,
    volumetric_files: Sequence[str] = _VOLUMETRIC_FILES,
) -> dict[str, Any]:
    """Find FHI-aims files in a directory.

    Only files in folders with names matching a task name (or alternatively files
    with the task name as an extension, e.g., aims.out) will be returned.

    FHI-aims files in the current directory will be given the task name "standard".

    Parameters
    ----------
    path: str or Path
        Path to a directory to search.
    volumetric_files: Sequence[str]
        Volumetric files to search for.

    Returns
    -------
    dict[str, Any]
        The filenames of the calculation outputs for each FHI-aims task,
        given as a ordered dictionary of::

            {
                task_name: {
                    "aims_output_file": aims_output_filename,
                    "volumetric_files": [v_hartree file, e_density file, etc],
    """
    task_names = ["precondition"] + [f"relax{i}" for i in range(9)]
    path = Path(path)
    task_files = {}

    def _get_task_files(
        files: list[Path], suffix: str = ""
    ) -> dict[str, list[str | Path] | Path | str]:
        aims_files: dict[str, list[str | Path] | Path | str] = {}
        vol_files: list[str | Path] = []
        for file in files:
            # Here we make assumptions about the output file naming
            if file.match(f"*aims.out{suffix}*"):
                aims_files["aims_output_file"] = Path(file).name
        for vol in volumetric_files:
            _files = [f.name for f in files if f.match(f"*{vol}*cube{suffix}*")]
            if _files:
                vol_files.append(_files[0])

        if len(vol_files) > 0:
            # add volumetric files if some were found or other cp2k files were found
            aims_files["volumetric_files"] = vol_files

        return aims_files

    for task_name in task_names:
        subfolder_match = list(path.glob(f"{task_name}/*"))
        suffix_match = list(path.glob(f"*.{task_name}*"))
        if len(subfolder_match) > 0:
            # subfolder match
            task_files[task_name] = _get_task_files(subfolder_match)
        elif len(suffix_match) > 0:
            # try extension schema
            task_files[task_name] = _get_task_files(
                suffix_match, suffix=f".{task_name}"
            )

    if len(task_files) == 0:
        # get any matching file from the root folder
        standard_files = _get_task_files(list(path.glob("*")))
        if len(standard_files) > 0:
            task_files["standard"] = standard_files

    return task_files


def _get_max_force(calc_doc: Calculation) -> Optional[float]:
    """Get max force acting on atoms from a calculation document.

    Parameters
    ----------
    calc_doc: .Calculation
        The calculation doc to get the max force

    Returns
    -------
    float
        The maximum force
    """
    forces = calc_doc.output.forces
    if forces is not None:
        forces = np.array(forces)
        return max(np.linalg.norm(forces, axis=1))
    return None


def _get_state(calc_docs: list[Calculation], analysis: AnalysisDoc) -> TaskState:
    """Get state from calculation documents and relaxation analysis.

    Parameters
    ----------
    calc_docs: List[.Calculations]
        The calculation to get the state from
    analysis: .AnalysisDoc
        The summary of the analysis

    Returns
    -------
    .TaskState
        The status of the calculation
    """
    all_calcs_completed = all(
        c.has_aims_completed == TaskState.SUCCESS for c in calc_docs
    )
    if len(analysis.errors) == 0 and all_calcs_completed:
        return TaskState.SUCCESS  # type: ignore  # noqa: PGH003
    return TaskState.FAILED  # type: ignore  # noqa: PGH003<|MERGE_RESOLUTION|>--- conflicted
+++ resolved
@@ -11,11 +11,8 @@
 import numpy as np
 from emmet.core.math import Matrix3D, Vector3D
 from emmet.core.structure import MoleculeMetadata, StructureMetadata
-<<<<<<< HEAD
 from emmet.core.symmetry import PointGroupData, SymmetryData
-=======
 from emmet.core.task import BaseTaskDocument
->>>>>>> 6b53ebda
 from emmet.core.tasks import get_uri
 from emmet.core.vasp.calc_types.enums import TaskType
 from pydantic import BaseModel, Field
@@ -89,6 +86,56 @@
         )
 
 
+class Species(BaseModel):
+    """A representation of the most important information about each type of species.
+
+    Parameters
+    ----------
+    element: str
+        Element assigned to this atom kind
+    species_defaults: str
+        Basis set for this atom kind
+    """
+
+    element: str = Field(None, description="Element assigned to this atom kind")
+    species_defaults: str = Field(None, description="Basis set for this atom kind")
+
+
+class SpeciesSummary(BaseModel):
+    """A summary of species defaults.
+
+    Parameters
+    ----------
+    species_defaults: Dict[str, .Species]
+        Dictionary mapping atomic kind labels to their info
+    """
+
+    species_defaults: dict[str, Species] = Field(
+        None, description="Dictionary mapping atomic kind labels to their info"
+    )
+
+    @classmethod
+    def from_species_info(cls, species_info: dict[str, dict[str, Any]]) -> Self:
+        """Initialize from the atomic_kind_info dictionary.
+
+        Parameters
+        ----------
+        species_info: Dict[str, Dict[str, Any]]
+            The information for the basis set for the calculation
+
+        Returns
+        -------
+        The SpeciesSummary
+        """
+        dct: dict[str, dict[str, Any]] = {"species_defaults": {}}
+        for kind, info in species_info.items():
+            dct["species_defaults"][kind] = {
+                "element": info["element"],
+                "species_defaults": info["species_defaults"],
+            }
+        return cls(**dct)
+
+
 class InputDoc(BaseModel):
     """Summary of inputs for an FHI-aims calculation.
 
@@ -107,6 +154,9 @@
     structure: Union[Structure, Molecule] = Field(
         None, description="The input structure object"
     )
+    species_info: SpeciesSummary = Field(
+        None, description="Summary of the species defaults used for each atom kind"
+    )
     parameters: dict[str, Any] = Field(
         {}, description="The input parameters for FHI-aims"
     )
@@ -131,16 +181,19 @@
         .InputDoc
             A summary of the input structure and parameters.
         """
+        summary = SpeciesSummary.from_species_info(calc_doc.input.species_info)
         structure = calc_doc.input.structure
         magnetic_moments = None
         if "magmom" in structure.site_properties:
             magnetic_moments = structure.site_properties["magmom"]
+
 
         return cls(
             structure=structure,
             parameters=calc_doc.input.parameters,
             xc=calc_doc.input.parameters["xc"],
             magnetic_moments=magnetic_moments,
+            atomic_kind_info=summary,
         )
 
 
@@ -529,6 +582,7 @@
 
         data = {
             "structure": structure,
+            "meta_structure": calcs_reversed[-1].output.structure,
             "dir_name": dir_name,
             "calcs_reversed": calcs_reversed,
             "analysis": analysis,
