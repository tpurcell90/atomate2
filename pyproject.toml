[build-system]
requires = ["setuptools >= 42", "versioningit ~= 1.0", "wheel"]
build-backend = "setuptools.build_meta"

[project]
name = "atomate2"
description = "atomate2 is a library of materials science workflows"
readme = "README.md"
keywords = ["automated", "dft", "high-throughput", "vasp", "workflow"]
license = { text = "modified BSD" }
authors = [{ name = "Alex Ganose", email = "alexganose@gmail.com" }]
dynamic = ["version"]
classifiers = [
    "Development Status :: 5 - Production/Stable",
    "Intended Audience :: Information Technology",
    "Intended Audience :: Science/Research",
    "Intended Audience :: System Administrators",
    "Operating System :: OS Independent",
    "Programming Language :: Python :: 3",
    "Programming Language :: Python :: 3.10",
    "Programming Language :: Python :: 3.11",
    "Programming Language :: Python :: 3.9",
    "Topic :: Other/Nonlisted Topic",
    "Topic :: Scientific/Engineering",
]
requires-python = ">=3.9"
dependencies = [
    "PyYAML",
    "click",
    "custodian>=2023.3.10",
    "emmet-core>=0.70.0",
    "jobflow>=0.1.11",
    "monty>=2023.9.25",
    "numpy",
<<<<<<< HEAD
    "pydantic",
    "pymatgen>=2023.9.10",
=======
    "pydantic-settings>=2.0.3",
    "pydantic>=2.0.1",
    "pymatgen>=2023.10.11",
>>>>>>> c25d906c
]

[project.optional-dependencies]
amset = ["amset>=0.4.15", "pydash"]
cclib = ["cclib"]
mp = ["mp-api>=0.37.5"]
phonons = ["phonopy>=1.10.8", "seekpath"]
<<<<<<< HEAD
lobster = ["lobsterpy>=0.3.2", "ijson>=3.2.2"]
=======
lobster = ["lobsterpy>=0.3.2"]
>>>>>>> c25d906c
defects = ["dscribe>=1.2.0", "pymatgen-analysis-defects>=2022.11.30"]
forcefields = ["chgnet>=0.2.2", "matgl>=0.8.3", "quippy-ase>=0.9.14"]
docs = [
    "FireWorks==2.0.3",
    "autodoc_pydantic==2.0.1",
    "furo==2023.9.10",
    "ipython==8.16.1",
    "jsonschema[format]",
    "myst_parser==2.0.0",
    "numpydoc==1.6.0",
    "sphinx-copybutton==0.5.2",
    "sphinx==7.2.6",
    "sphinx_design==0.5.0",
]
dev = ["pre-commit>=2.12.1"]
tests = ["FireWorks==2.0.3", "pytest-cov==4.1.0", "pytest==7.4.2"]
strict = [
    "PyYAML==6.0.1",
    "cclib==1.8",
    "chgnet==0.2.2",
    "click==8.1.7",
    "custodian==2023.7.22",
    "dscribe==2.1.0",
<<<<<<< HEAD
    "emmet-core==0.68.0",
    "jobflow==0.1.13",
=======
    "emmet-core==0.70.4",
    "jobflow==0.1.14",
>>>>>>> c25d906c
    "lobsterpy==0.3.2",
    "matgl==0.8.3",
    "monty==2023.9.25",
    "mp-api==0.37.5",
    "numpy",
    "phonopy==2.20.0",
    "pydantic-settings==2.0.3",
    "pydantic==2.4.2",
    "pymatgen-analysis-defects==2023.8.22",
    "pymatgen==2023.10.11",
    "quippy-ase==0.9.14",
    "seekpath==2.1.0",
    "typing-extensions==4.8.0",
    "ijson==3.2.2"
]

[project.scripts]
atm = "atomate2.cli:cli"

[project.urls]
homepage = "https://materialsproject.github.io/atomate2/"
repository = "https://github.com/materialsproject/atomate2"
documentation = "https://materialsproject.github.io/atomate2/"
changelog = "https://github.com/materialsproject/atomate2/blob/main/CHANGELOG.md"

[tool.setuptools.package-data]
atomate2 = ["py.typed"]
"atomate2.vasp.sets" = ["*.yaml"]
"atomate2.cp2k.sets" = ["*.yaml"]
"atomate2.cp2k.schemas.calc_types" = ["*.yaml"]

[tool.versioningit.vcs]
method = "git"
default-tag = "0.0.1"

[tool.flake8]
max-line-length = 88
max-doc-length = 88
select = "C, E, F, W, B"
extend-ignore = "E203, W503, E501, F401, RST21"
min-python-version = "3.8.0"
docstring-convention = "numpy"
rst-roles = "class, func, ref, obj"

[tool.mypy]
ignore_missing_imports = true
no_strict_optional = true

[tool.pytest.ini_options]
filterwarnings = [
    "ignore:.*POTCAR.*:UserWarning",
    "ignore:.*input structure.*:UserWarning",
    "ignore:.*is not gzipped.*:UserWarning",
    "ignore:.*magmom.*:UserWarning",
    "ignore::DeprecationWarning",
]

[tool.coverage.run]
include = ["src/*"]
parallel = true
branch = true

[tool.coverage.paths]
source = ["src/"]

[tool.coverage.report]
skip_covered = true
show_missing = true
exclude_lines = [
    '^\s*@overload( |$)',
    '^\s*assert False(,|$)',
    'if typing.TYPE_CHECKING:',
]

[tool.ruff]
target-version = "py38"
select = [
    "B",    # flake8-bugbear
    "C4",   # flake8-comprehensions
    "D",    # pydocstyle
    "E",    # pycodestyle error
    "EXE",  # flake8-executable
    "F",    # pyflakes
    "FLY",  # flynt
    "I",    # isort
    "ICN",  # flake8-import-conventions
    "ISC",  # flake8-implicit-str-concat
    "PD",   # pandas-vet
    "PERF", # perflint
    "PIE",  # flake8-pie
    "PL",   # pylint
    "PT",   # flake8-pytest-style
    "PYI",  # flakes8-pyi
    "Q",    # flake8-quotes
    "RET",  # flake8-return
    "RSE",  # flake8-raise
    "RUF",  # Ruff-specific rules
    "SIM",  # flake8-simplify
    "SLOT", # flake8-slots
    "TCH",  # flake8-type-checking
    "TID",  # tidy imports
    "TID",  # flake8-tidy-imports
    "UP",   # pyupgrade
    "W",    # pycodestyle warning
    "YTT",  # flake8-2020
]
ignore = [
    "PD011",   # pandas-use-of-dot-values
    "PERF203", # try-except-in-loop
    "PLR",     # pylint-refactor
    "PT004",   # pytest-missing-fixture-name-underscore
    "PT006",   # pytest-parametrize-names-wrong-type
    "RUF013",  # implicit-optional
    # TODO remove PT011, pytest.raises() should always check err msg
    "PT011", # pytest-raises-too-broad
    "PT013", # pytest-incorrect-pytest-import
]
pydocstyle.convention = "numpy"
isort.known-first-party = ["atomate2"]

[tool.ruff.per-file-ignores]
"__init__.py" = ["F401"]
"**/tests/*" = ["D"]
# flake8-type-checking (TCH): things inside TYPE_CHECKING aren't available
#     at runtime and so can't be used by pydantic models
# flake8-future-annotations (FA): future annotations only work in pydantic models in python 3.10+
"**/schemas/*" = ["FA", "TCH"]<|MERGE_RESOLUTION|>--- conflicted
+++ resolved
@@ -32,14 +32,9 @@
     "jobflow>=0.1.11",
     "monty>=2023.9.25",
     "numpy",
-<<<<<<< HEAD
-    "pydantic",
-    "pymatgen>=2023.9.10",
-=======
     "pydantic-settings>=2.0.3",
     "pydantic>=2.0.1",
     "pymatgen>=2023.10.11",
->>>>>>> c25d906c
 ]
 
 [project.optional-dependencies]
@@ -47,11 +42,7 @@
 cclib = ["cclib"]
 mp = ["mp-api>=0.37.5"]
 phonons = ["phonopy>=1.10.8", "seekpath"]
-<<<<<<< HEAD
-lobster = ["lobsterpy>=0.3.2", "ijson>=3.2.2"]
-=======
-lobster = ["lobsterpy>=0.3.2"]
->>>>>>> c25d906c
+lobster = ["lobsterpy>=0.3.2","ijson>=3.2.2"]
 defects = ["dscribe>=1.2.0", "pymatgen-analysis-defects>=2022.11.30"]
 forcefields = ["chgnet>=0.2.2", "matgl>=0.8.3", "quippy-ase>=0.9.14"]
 docs = [
@@ -75,13 +66,8 @@
     "click==8.1.7",
     "custodian==2023.7.22",
     "dscribe==2.1.0",
-<<<<<<< HEAD
-    "emmet-core==0.68.0",
-    "jobflow==0.1.13",
-=======
     "emmet-core==0.70.4",
     "jobflow==0.1.14",
->>>>>>> c25d906c
     "lobsterpy==0.3.2",
     "matgl==0.8.3",
     "monty==2023.9.25",
